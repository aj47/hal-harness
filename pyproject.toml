[build-system]
requires = ["setuptools>=64.0.0", "wheel"]
build-backend = "setuptools.build_meta"

[project]
name = "hal"
version = "0.1.0"
description = "Agent evaluation harness with optional benchmark support"
requires-python = ">=3.11"
dependencies = [
    "datasets",
    "weave==0.51.41",
    "huggingface-hub",
    "python-dotenv",
    "setuptools>=48.0.0",
    "inspect_ai @ git+https://github.com/UKGovernmentBEIS/inspect_ai@d3a242f74c8a4f42a86d1219eaca12ab620c3be2",
    "inspect-evals @ git+https://github.com/benediktstroebl/inspect_evals@15a81e27ac7161a39e28f247157e36036a61ef18",
    "tenacity>=8.2.0",
    "docker>=7.1.0",
    "cryptography>=42.0.0",
]

[project.optional-dependencies]
swebench = [
    "swebench @ git+https://github.com/SWE-bench/SWE-bench@006a760a95c9cc11e987884d7e311d74a16db88a",
]
azure = [
    "azure-mgmt-compute>=29.1.0",
    "azure-mgmt-network>=25.1.0",
    "azure-mgmt-resource>=23.0.1",
    "azure-identity>=1.12.0",
    "paramiko==3.5.0",
]
taubench = [
    "tau-bench @ git+https://github.com/benediktstroebl/tau-bench@bef42de85cdbfb5490e6f3bd19d8e053df977e08",
]
scicode = [
  "scicode @ git+https://github.com/peterkirgis/SciCode"
]
<<<<<<< HEAD
assistantbench = [
    browsergym-assistantbench
]
hal-agent = [
=======
hal-agent-inspect = [
>>>>>>> 19f96a8f
    "smolagents @ git+https://github.com/benediktstroebl/smolagents@c77c99a855b13dbef2af66904448948d01bdc25c",
    "tau-bench @ git+https://github.com/benediktstroebl/tau-bench@bef42de85cdbfb5490e6f3bd19d8e053df977e08",
    "mammoth",
    "python_pptx>=1.0.2",
    "pdfminer>=20191125",
    "pdfminer.six>=20240706",
    "puremagic>=1.28",
    "pydub",
    "youtube_transcript_api>=0.6.2",
    "SpeechRecognition",
]
hal-agent = [
    "smolagents",
    "tau-bench @ git+https://github.com/benediktstroebl/tau-bench@bef42de85cdbfb5490e6f3bd19d8e053df977e08",
    "mammoth",
    "python_pptx>=1.0.2",
    "pdfminer>=20191125",
    "pdfminer.six>=20240706",
    "puremagic>=1.28",
    "pydub",
    "youtube_transcript_api>=0.6.2",
    "SpeechRecognition",
]
corebench = [
    "scipy>=1.15.2"
]
open_deep_research = [
    "anthropic>=0.37.1",
    "audioop-lts<1.0; python_version >= \"3.13\"",
    "beautifulsoup4>=4.12.3",
    "datasets>=2.21.0",
    "google_search_results>=2.4.2",
    "huggingface_hub>=0.23.4",
    "mammoth>=1.8.0",
    "markdownify>=0.13.1",
    "numexpr>=2.10.1",
    "numpy>=2.1.2",
    "openai>=1.52.2",
    "openpyxl",
    "pandas>=2.2.3",
    "pathvalidate>=3.2.1",
    "pdfminer>=20191125",
    "pdfminer.six>=20240706",
    "Pillow>=11.0.0",
    "puremagic>=1.28",
    "pypdf>=5.1.0",
    "python-dotenv>=1.0.1",
    "python_pptx>=1.0.2",
    "requests>=2.32.3",
    "serpapi>=0.1.5",
    "tqdm>=4.66.4",
    "torch>=2.2.2",
    "torchvision>=0.17.2",
    "transformers>=4.46.0",
    "youtube_transcript_api>=0.6.2",
    "chess",
    "sympy",
    "pubchempy",
    "Bio",
    "scikit-learn",
    "scipy",
    "pydub",
    "PyPDF2",
    "python-pptx",
    "torch",
    "xlrd",
    "SpeechRecognition",
    "smolagents[quality,test]",
    "sqlalchemy", # for ./examples",
]
appworld = [
    "appworld @ git+https://github.com/benediktstroebl/appworld@3730478a677c41d43a1af192cd2b0aba9b74714c"
]

[project.scripts]
hal-eval = "hal.cli:main"
hal-upload = "hal.utils.upload:upload_results"
hal-decrypt = "hal.utils.decrypt:decrypt_cli"

[tool.setuptools]
packages = ["hal"]<|MERGE_RESOLUTION|>--- conflicted
+++ resolved
@@ -37,14 +37,7 @@
 scicode = [
   "scicode @ git+https://github.com/peterkirgis/SciCode"
 ]
-<<<<<<< HEAD
-assistantbench = [
-    browsergym-assistantbench
-]
-hal-agent = [
-=======
 hal-agent-inspect = [
->>>>>>> 19f96a8f
     "smolagents @ git+https://github.com/benediktstroebl/smolagents@c77c99a855b13dbef2af66904448948d01bdc25c",
     "tau-bench @ git+https://github.com/benediktstroebl/tau-bench@bef42de85cdbfb5490e6f3bd19d8e053df977e08",
     "mammoth",
